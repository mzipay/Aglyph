--- conflicted
+++ resolved
@@ -1,10 +1,6 @@
 # -*- coding: UTF-8 -*-
 
-<<<<<<< HEAD
-# Copyright (c) 2006, 2011, 2013-2016 Matthew Zipay.
-=======
 # Copyright (c) 2006, 2011, 2013-2017 Matthew Zipay.
->>>>>>> ecc40e90
 #
 # Permission is hereby granted, free of charge, to any person
 # obtaining a copy of this software and associated documentation
@@ -78,12 +74,7 @@
 
 from __future__ import absolute_import
 
-<<<<<<< HEAD
-__author__ = "Matthew Zipay <mattz@ninthtest.net>"
-=======
 __author__ = "Matthew Zipay <mattz@ninthtest.info>"
-__version__ = "2.1.0"
->>>>>>> ecc40e90
 
 import logging
 

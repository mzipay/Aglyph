--- conflicted
+++ resolved
@@ -21,7 +21,7 @@
   <https://github.com/mzipay/Aglyph/blob/master/resources/aglyph-context.dtd>`_)
 * is non-intrusive:
   * only one dependency (`Autologging
-    <http://ninthtest.net/python-autologging/>`_) beyond the Python standard
+    <http://ninthtest.info/python-autologging/>`_) beyond the Python standard
     library
   * does not require modification of existing source code (i.e. no
     decorators, specific naming conventions, or any other kind of
@@ -36,9 +36,8 @@
   disabled by default, and can be activated by setting an environment variable)
 """,
     author="Matthew Zipay",
-<<<<<<< HEAD
-    author_email="mattz@ninthtest.net",
-    url="http://ninthtest.net/aglyph-python-dependency-injection/",
+    author_email="mattz@ninthtest.info",
+    url="http://ninthtest.info/aglyph-python-dependency-injection/",
     download_url="http://sourceforge.net/projects/aglyph/files/aglyph/",
     packages=[
         "aglyph",
@@ -48,13 +47,6 @@
         "Autologging>=1.1.0",
     ],
     test_suite="test.suite",
-=======
-    author_email="mattz@ninthtest.info",
-    url="http://ninthtest.info/aglyph-python-dependency-injection/",
-    download_url="http://sourceforge.net/projects/aglyph/files/",
-    packages=["aglyph", "aglyph.compat", "aglyph.integration"],
-    test_suite="test",
->>>>>>> ecc40e90
     classifiers=[
         "Development Status :: 5 - Production/Stable",
         "Framework :: CherryPy",
